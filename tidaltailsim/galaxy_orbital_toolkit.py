import numpy as np
from enum import IntEnum
from tidaltailsim.two_galaxy_problem import TwoGalaxyProblem
from matplotlib.animation import FuncAnimation
from matplotlib.figure import Figure


class GalaxyOrbitalAnimatorOrigin(IntEnum):
    CENTRE_OF_MASS = 0
    GALAXY1 = 1
    GALAXY2 = 2


class GalaxyOrbitalAnimator:
    def __init__(self, two_galaxy_problem: TwoGalaxyProblem, galaxy_index: int):
        if not isinstance(two_galaxy_problem, TwoGalaxyProblem):
            raise TypeError('two_galaxy_problem must be an instance of tidaltailsim.two_galaxy_problem.TwoGalaxyProblem')
        if galaxy_index not in (1, 2):
            raise ValueError('galaxy_index must be either 1 or 2')
        self._problem = two_galaxy_problem
        self._galaxy_index = galaxy_index

    @property
    def problem(self):
        return self._problem

    @property
    def galaxy_index(self):
        return self._galaxy_index

    @property
    def origin_mode(self):
        return self._origin_mode

    @property
    def target_orbital_index(self):
        return self._target_orbital_index

    @property
    def target_orbital_properties(self):
        return self._target_orbital_properties

    @property
    def orbital_states_relative(self):
        return self._orbital_states_relative

    @property
    def cores_states_relative(self):
        return self._cores_states_relative

    def configure_animation(self, orbital_index: int, origin_mode: GalaxyOrbitalAnimatorOrigin):
        orbital_index = int(orbital_index)
        if not isinstance(origin_mode, GalaxyOrbitalAnimatorOrigin):
            raise TypeError('origin_mode must be an enum in tidaltailsim.galaxy_orbital_toolkit.GalaxyOrbitalAnimatorOrigin')

        orbitals_properties = getattr(self._problem, 'galaxy{0:d}_orbitals_properties'.format(self._galaxy_index))
        if not orbitals_properties:
            raise Exception('Orbital properties not found')
        self._target_orbital_properties = orbitals_properties[orbital_index]
        self._target_orbital_index = orbital_index
        self._origin_mode = origin_mode

        cores_states = np.concatenate((self._problem.cartesian_coordinates_evolution,
                                       self._problem.cartesian_velocity_evolution),
                                      axis=1)

        origin_states = cores_states[origin_mode - 1, ...] if origin_mode else .0

        orbital_states = self._target_orbital_properties['states']

        self._orbital_states_relative = orbital_states - origin_states  # broadcasting
        self._cores_states_relative = cores_states - origin_states  # broadcasting

    def plot_core_path(self, axes, galaxy_index):
        if self._cores_states_relative is None:
            raise Exception('Cores states data not found. Please call configure_animation first.')
        if galaxy_index not in (1, 2):
            raise ValueError('galaxy_index must be either 1 or 2')

        galaxy_index -= 1

        if hasattr(axes, 'plot3D'):
            core_path, = axes.plot3D(self._cores_states_relative[galaxy_index, 0, :],
                                     self._cores_states_relative[galaxy_index, 1, :],
                                     self._cores_states_relative[galaxy_index, 2, :],
                                     '-', color='skyblue')
        else:
            core_path, = axes.plot(self._cores_states_relative[galaxy_index, 0, :],
                                   self._cores_states_relative[galaxy_index, 1, :],
                                   '-', color='skyblue')

        return core_path

    def plot_test_mass_path(self, axes, test_mass_index: int, path_slice: slice, **kwargs):
        if self._orbital_states_relative is None:
            raise Exception('Orbital states data not found. Please call configure_animation first.')

        if hasattr(axes, 'plot3D'):
            test_mass_path, = axes.plot3D(self._orbital_states_relative[test_mass_index, 0, path_slice],
                                          self._orbital_states_relative[test_mass_index, 1, path_slice],
                                          self._orbital_states_relative[test_mass_index, 2, path_slice],
                                          '-', color='darkslategrey', **kwargs)
        else:
            test_mass_path, = axes.plot(self._orbital_states_relative[test_mass_index, 0, path_slice],
                                        self._orbital_states_relative[test_mass_index, 1, path_slice],
                                        '-', color='darkslategrey', **kwargs)

        return test_mass_path

    def _prepare_animating_object(self, axes, frame_initial, **kwargs):
        if hasattr(axes, 'plot3D'):
            cores, = axes.plot3D(self._cores_states_relative[:, 0, frame_initial],
                                 self._cores_states_relative[:, 1, frame_initial],
                                 self._cores_states_relative[:, 2, frame_initial],
                                 '.', color='navy', markersize=5.0)
            orbits, = axes.plot3D(self._orbital_states_relative[:, 0, frame_initial],
                                  self._orbital_states_relative[:, 1, frame_initial],
                                  self._orbital_states_relative[:, 2, frame_initial],
                                  '.-', color='maroon', markersize=3.0, **kwargs)
        else:
            cores, = axes.plot(self._cores_states_relative[:, 0, frame_initial],
                               self._cores_states_relative[:, 1, frame_initial],
                               '.', color='navy', markersize=5.0)
            orbits, = axes.plot(self._orbital_states_relative[:, 0, frame_initial],
                                self._orbital_states_relative[:, 1, frame_initial],
                                '.-', color='maroon', markersize=3.0, **kwargs)

        time_annotate = axes.annotate('frame index = {1}\nt = {0:=+8.3f}'.format(self._problem.time_domain[frame_initial], frame_initial),
                                      xy=(0, 0), xycoords='figure fraction',
                                      xytext=(6, 6), textcoords='offset pixels',
                                      fontfamily='monospace')

        return (cores, orbits, time_annotate)

    def _animation_func(self, frame_index, cores, orbits, time_annotate):
        if hasattr(cores, 'set_data_3d'):
            cores.set_data_3d(self._cores_states_relative[:, 0, frame_index],
                              self._cores_states_relative[:, 1, frame_index],
                              self._cores_states_relative[:, 2, frame_index])
        else:
            cores.set_data(self._cores_states_relative[:, 0, frame_index],
                           self._cores_states_relative[:, 1, frame_index])
        if hasattr(orbits, 'set_data_3d'):
            orbits.set_data_3d(self._orbital_states_relative[:, 0, frame_index],
                               self._orbital_states_relative[:, 1, frame_index],
                               self._orbital_states_relative[:, 2, frame_index])
        else:
            orbits.set_data(self._orbital_states_relative[:, 0, frame_index],
                            self._orbital_states_relative[:, 1, frame_index])
        time_annotate.set_text('frame index = {1}\nt = {0:=+8.3f}'.format(self._problem.time_domain[frame_index], frame_index))
        return (cores, orbits, time_annotate)

    def animate(self, figure, axes, rate=1.0, framerate=None, time_initial=None, event_source=None, **kwargs):
        if self._orbital_states_relative is None or self._cores_states_relative is None:
            raise Exception('Relative states data not found. Please call configure_animation first.')

        if time_initial is not None:
            frame_time_zero = (self._problem.time_domain.shape[0] - 1) / 2
            frame_initial = int(frame_time_zero * (1 + time_initial / self._problem.time_end))
        else:
            frame_initial = 0

        # if framerate is not given, all frames get rendered (potentially impacting the performance)
        if framerate:
            framestep = int(round(self._problem.sampling_points * rate / (framerate * self._problem.time_end)))
            interval = int(round(framestep * 1000 * self._problem.time_end / self._problem.sampling_points / rate))
            if interval <= 0:
                return (None, 0.)  # The supplied parameter means the animation is too slow that there is not enough data
            frames = range(frame_initial, self._problem.time_domain.shape[0], framestep)
            actual_rate = 1000.0 * framestep * self._problem.time_end / interval / self._problem.sampling_points
        else:
            interval = int(round(1000 * self._problem.time_end / self._problem.sampling_points / rate))
            if interval <= 0:
                return (None, 0.)  # The supplied parameter means the animation is too slow that there is not enough data
            frames = range(frame_initial, self._problem.time_domain.shape[0])
            actual_rate = 1000.0 * self._problem.time_end / interval / self._problem.sampling_points

        animating_artists = self._prepare_animating_object(axes, frame_initial, **kwargs)

        if event_source:
            event_source.interval = interval

        animation = \
            FuncAnimation(figure,
                          blit=False,  # blitting must be disabled to allow rendering the time annotation outside of the axes
                          frames=frames,
                          interval=interval,
                          fargs=animating_artists,
                          func=self._animation_func,
                          event_source=event_source)

<<<<<<< HEAD
        return (animation, actual_rate, animating_artists[1])


class GalaxyOrbitalAnimatorOrigin(IntEnum):
    CENTRE_OF_MASS = 0
    GALAXY1 = 1
    GALAXY2 = 2


class TestMassProfiler:

    def __init__(self, problem: TwoGalaxyProblem, test_mass_index: int, fig: Figure = None):
        if fig is None:
            fig = Figure()

        self._fig = fig
        fig.subplots
=======
        return (animation, actual_rate, animating_artists[1])
>>>>>>> e8c5a50d
<|MERGE_RESOLUTION|>--- conflicted
+++ resolved
@@ -189,14 +189,7 @@
                           func=self._animation_func,
                           event_source=event_source)
 
-<<<<<<< HEAD
         return (animation, actual_rate, animating_artists[1])
-
-
-class GalaxyOrbitalAnimatorOrigin(IntEnum):
-    CENTRE_OF_MASS = 0
-    GALAXY1 = 1
-    GALAXY2 = 2
 
 
 class TestMassProfiler:
@@ -206,7 +199,4 @@
             fig = Figure()
 
         self._fig = fig
-        fig.subplots
-=======
-        return (animation, actual_rate, animating_artists[1])
->>>>>>> e8c5a50d
+        fig.subplots